--- conflicted
+++ resolved
@@ -1,4 +1,3 @@
-<<<<<<< HEAD
 import React from 'react';
 import { Link } from 'react-router-dom';
 import img from "../../assets/MeetKats.jpg"
@@ -16,146 +15,14 @@
           Connect with professionals and grow your network
         </p>
       </div>
-=======
-import React, { useState } from 'react';
-import { Link, useNavigate } from 'react-router-dom';
-import { useAuth } from '../../context/AuthContext';
 
-const Login = () => {
-  const [identifier, setIdentifier] = useState('');
-  const [password, setPassword] = useState('');
-  const [loading, setLoading] = useState(false);
-  const [error, setError] = useState('');
-  const { login, socialLogin } = useAuth();
-  const navigate = useNavigate();
->>>>>>> 27183ff0
-
-  const handleSubmit = async (e) => {
-    e.preventDefault();
-    setLoading(true);
-    setError('');
-
-    try {
-      const credentials = {};
+      <div className="mt-8 sm:mx-auto sm:w-full sm:max-w-md">
+        {children}
+      </div>
       
-      // Check if input is email or phone
-      if (identifier.includes('@')) {
-        credentials.email = identifier;
-        credentials.password = password;
-      } else {
-        // Navigate to phone verification
-        navigate('/phone-login', { state: { phoneNumber: identifier } });
-        return;
-      }
-      
-      await login(credentials);
-      navigate('/dashboard');
-    } catch (error) {
-      console.error('Login error:', error);
-      setError(
-        error.response?.data?.error || 
-        'Failed to login. Please check your credentials.'
-      );
-    } finally {
-      setLoading(false);
-    }
-  };
-
-  const handleGoogleLogin = () => {
-    socialLogin('google');
-  };
-
-  const handleLinkedInLogin = () => {
-    socialLogin('linkedin');
-  };
-
-  return (
-    <div className="w-full max-w-md">
-      <div className="bg-white shadow-md rounded-lg px-8 pt-6 pb-8 mb-4">
-        <h2 className="text-2xl font-bold mb-6 text-center text-gray-800">Sign In</h2>
-        
-        {error && (
-          <div className="bg-red-100 border border-red-400 text-red-700 px-4 py-3 rounded relative mb-4" role="alert">
-            <span className="block sm:inline">{error}</span>
-          </div>
-        )}
-        
-        <form onSubmit={handleSubmit}>
-          <div className="mb-4">
-            <label className="block text-gray-700 text-sm font-bold mb-2" htmlFor="identifier">
-              Email or Phone Number
-            </label>
-            <input
-              className="shadow appearance-none border rounded w-full py-2 px-3 text-gray-700 leading-tight focus:outline-none focus:shadow-outline"
-              id="identifier"
-              type="text"
-              placeholder="Email or Phone Number"
-              value={identifier}
-              onChange={(e) => setIdentifier(e.target.value)}
-              required
-            />
-          </div>
-          
-          <div className="mb-6">
-            <label className="block text-gray-700 text-sm font-bold mb-2" htmlFor="password">
-              Password
-            </label>
-            <input
-              className="shadow appearance-none border rounded w-full py-2 px-3 text-gray-700 leading-tight focus:outline-none focus:shadow-outline"
-              id="password"
-              type="password"
-              placeholder="******************"
-              value={password}
-              onChange={(e) => setPassword(e.target.value)}
-            />
-          </div>
-          
-          <div className="flex items-center justify-between mb-6">
-            <button
-              className="bg-blue-500 hover:bg-blue-700 text-white font-bold py-2 px-4 rounded focus:outline-none focus:shadow-outline w-full"
-              type="submit"
-              disabled={loading}
-            >
-              {loading ? 'Signing in...' : 'Sign In'}
-            </button>
-          </div>
-          
-          <div className="flex items-center my-4">
-            <hr className="flex-grow border-t border-gray-300" />
-            <span className="px-3 text-gray-500 text-sm">OR</span>
-            <hr className="flex-grow border-t border-gray-300" />
-          </div>
-          
-          <div className="flex flex-col space-y-3">
-            <button
-              type="button"
-              onClick={handleGoogleLogin}
-              className="flex items-center justify-center bg-white border border-gray-300 rounded-lg shadow-md px-6 py-2 text-sm font-medium text-gray-800 hover:bg-gray-200 focus:outline-none focus:ring-2 focus:ring-offset-2 focus:ring-gray-500"
-            >
-              <svg className="h-6 w-6 mr-2" xmlns="http://www.w3.org/2000/svg" xmlnsXlink="http://www.w3.org/1999/xlink" width="800px" height="800px" viewBox="-0.5 0 48 48" version="1.1"> <title>Google-color</title> <desc>Created with Sketch.</desc> <defs> </defs> <g id="Icons" stroke="none" strokeWidth="1" fill="none" fillRule="evenodd"> <g id="Color-" transform="translate(-401.000000, -860.000000)"> <g id="Google" transform="translate(401.000000, 860.000000)"> <path d="M9.82727273,24 C9.82727273,22.4757333 10.0804318,21.0144 10.5322727,19.6437333 L2.62345455,13.6042667 C1.08206818,16.7338667 0.213636364,20.2602667 0.213636364,24 C0.213636364,27.7365333 1.081,31.2608 2.62025,34.3882667 L10.5247955,28.3370667 C10.0772273,26.9728 9.82727273,25.5168 9.82727273,24" id="Fill-1" fill="#FBBC05"> </path> <path d="M23.7136364,10.1333333 C27.025,10.1333333 30.0159091,11.3066667 32.3659091,13.2266667 L39.2022727,6.4 C35.0363636,2.77333333 29.6954545,0.533333333 23.7136364,0.533333333 C14.4268636,0.533333333 6.44540909,5.84426667 2.62345455,13.6042667 L10.5322727,19.6437333 C12.3545909,14.112 17.5491591,10.1333333 23.7136364,10.1333333" id="Fill-2" fill="#EB4335"> </path> <path d="M23.7136364,37.8666667 C17.5491591,37.8666667 12.3545909,33.888 10.5322727,28.3562667 L2.62345455,34.3946667 C6.44540909,42.1557333 14.4268636,47.4666667 23.7136364,47.4666667 C29.4455,47.4666667 34.9177955,45.4314667 39.0249545,41.6181333 L31.5177727,35.8144 C29.3995682,37.1488 26.7323182,37.8666667 23.7136364,37.8666667" id="Fill-3" fill="#34A853"> </path> <path d="M46.1454545,24 C46.1454545,22.6133333 45.9318182,21.12 45.6113636,19.7333333 L23.7136364,19.7333333 L23.7136364,28.8 L36.3181818,28.8 C35.6879545,31.8912 33.9724545,34.2677333 31.5177727,35.8144 L39.0249545,41.6181333 C43.3393409,37.6138667 46.1454545,31.6490667 46.1454545,24" id="Fill-4" fill="#4285F4"> </path> </g> </g> </g> </svg>
-              Continue with Google
-            </button>
-            
-            <button
-              type="button"
-              onClick={handleLinkedInLogin}
-              className="flex items-center justify-center bg-[#0A66C2] rounded-lg shadow-md px-6 py-2 text-sm font-medium text-white hover:bg-[#004182] focus:outline-none focus:ring-2 focus:ring-offset-2 focus:ring-[#0A66C2]"
-            >
-              <svg className="h-6 w-6 mr-2" xmlns="http://www.w3.org/2000/svg" viewBox="0 0 24 24" fill="currentColor">
-                <path d="M19 0h-14c-2.761 0-5 2.239-5 5v14c0 2.761 2.239 5 5 5h14c2.762 0 5-2.239 5-5v-14c0-2.761-2.238-5-5-5zm-11 19h-3v-11h3v11zm-1.5-12.268c-.966 0-1.75-.79-1.75-1.764s.784-1.764 1.75-1.764 1.75.79 1.75 1.764-.783 1.764-1.75 1.764zm13.5 12.268h-3v-5.604c0-3.368-4-3.113-4 0v5.604h-3v-11h3v1.765c1.396-2.586 7-2.777 7 2.476v6.759z" />
-              </svg>
-              Continue with LinkedIn
-            </button>
-          </div>
-        </form>
-        
-        <div className="text-center mt-6">
-          <p className="text-sm text-gray-600">
-            Don't have an account?{' '}
-            <Link to="/signup" className="text-blue-500 hover:text-blue-700 font-medium">
-              Sign up
-            </Link>
-          </p>
+      <div className="mt-6 sm:mx-auto sm:w-full sm:max-w-md">
+        <div className="text-center text-sm text-gray-500">
+          <p>© 2023 ProfNet. All rights reserved.</p>
         </div>
       </div>
     </div>
