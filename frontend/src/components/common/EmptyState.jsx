--- conflicted
+++ resolved
@@ -185,8 +185,4 @@
   );
 };
 
-<<<<<<< HEAD
-export default EmptyState
-=======
-export default EmptyState;
->>>>>>> 114af890
+export default EmptyState;